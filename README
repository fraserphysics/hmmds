--- conflicted
+++ resolved
@@ -26,18 +26,14 @@
 
 2. Ask Guy or Aric to look at style.
 
-<<<<<<< HEAD
 3. Write code for using classification data
-
-4. Write code to analyze apnea data to make sure that you have basic
-    hmm class with enough flexibility to handle: Multiple sets of
-    training data; Custom output models; Decoding class sequences.
-=======
-3. Write code for decoding class sequences.
 
 4. Write variant module that uses Gaussian output model.  Goals: test
    ability to generalize base class.  Illustrate generalization.
->>>>>>> 26ba7de8
+
+5. Write code to analyze apnea data to make sure that you have basic
+    hmm class with enough flexibility to handle: Multiple sets of
+    training data; Custom output models; Decoding class sequences.
 
 # Local Variables:
 # mode: text
