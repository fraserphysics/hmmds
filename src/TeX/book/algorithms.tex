--- conflicted
+++ resolved
@@ -1560,15 +1560,9 @@
 manifold of a saddle point, a trajectory will converge to a local
 maximum of $\LikelihoodFunction$.  On page~\pageref{chap:em_appendix}
 of the appendix we make the analogy between a gradient system like
-<<<<<<< HEAD
-\eqref{eq:GradientDynamics} the EM map, $\EMmap$ precise.
-
-Here we illustrate the convergence of Baum-Welch algorithm for the
-=======
 \eqref{eq:GradientDynamics} and the EM map, $\EMmap$, precise.
 
 Here we illustrate the convergence of the Baum-Welch algorithm for the
->>>>>>> 20e93ca8
 model defined as follows.  The initial state probability
 \begin{subequations}
   \label{eq:EM_convergence_example}
@@ -1666,16 +1660,6 @@
 expensive calculations.
 
 Notice that the trajectory quickly lines up with the eigenvector of
-<<<<<<< HEAD
-$D$ whose eigenvalue is closest to 1 and then decays exponentially
-towards $\EMfixedPoint$.  Such behavior is typical.  In the appendix
-we also show that if all of the eigenvalues of $J_y$ are
-positive\footnote{Positive eigenvalues implies that $\EMfixedPoint$ is
-  a local maximum.} then $\EMmap$ is linearly stable, \ie,
-$\left| \lambda \right| < 1$ for all eigenvalues of $D$.  If one could
-cheaply estimate the spectral decomposition of $D$, one could speed up
-the convergence of HMM training.
-=======
 $D$ whose eigenvalue is closest to 1 and then decays
 exponentially\footnote{Such exponential decay is called \emph{linear}
   convergence.}  towards $\EMfixedPoint$.  Such behavior is typical.
@@ -1687,7 +1671,6 @@
 faster than our computation the derivative $D$.  If one could cheaply
 estimate the spectral decomposition of $D$, one could speed up the
 convergence of HMM training.
->>>>>>> 20e93ca8
 
 \begin{figure}[htbp]
   \centering{\resizebox{0.7\textwidth}{!}{\includegraphics{EM.pdf}}
