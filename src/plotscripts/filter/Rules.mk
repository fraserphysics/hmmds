# Rules.mk: This file can be included by a makefile anywhere as long
# as ROOT and BUILD are defined.

FILTER_DATA = $(BUILD)/derived_data/synthetic/filter
FIGS_FILTER = $(BUILD)/figs/filter
FilterPlotscripts = $(ROOT)/src/plotscripts/filter

$(FIGS_FILTER)/%_filter.pdf: $(FilterPlotscripts)/filter_fig.py $(FILTER_DATA)/%_data
	mkdir -p $(@D)
	python $^ --sample_ratio 5 $@

$(FIGS_FILTER)/%_smooth.pdf: $(FilterPlotscripts)/smooth_fig.py $(FILTER_DATA)/%_data
	mkdir -p $(@D)
	python $^ $@

$(FIGS_FILTER)/distribution.pdf: $(FilterPlotscripts)/distribution_fig.py $(FILTER_DATA)/distribution_data
	mkdir -p $(@D)
	python $^ $@

$(FIGS_FILTER)/log_likelihood.pdf: $(FilterPlotscripts)/log_likelihood_fig.py $(FILTER_DATA)/log_likelihood_data
	mkdir -p $(@D)
	python $^ $@

<<<<<<< HEAD
$(FIGS_FILTER)/filter_b.pdf: $(FilterPlotscripts)/forecast_update.py $(FILTER_DATA)/ddays
=======
# Don't depend on the dir ddays because it's date may not be right for gnu-make
$(FIGS_FILTER)/filter_b.pdf: $(FilterPlotscripts)/forecast_update.py $(FILTER_DATA)/ddays/dict.pkl
	mkdir -p $(@D)
	python $< $(dir $(word 2, $^)) --start 72 $@

$(FIGS_FILTER)/no_divide.jpeg: $(FilterPlotscripts)/forecast_update.py $(FILTER_DATA)/ddays/dict.pkl
	mkdir -p $(@D)
	python $< $(dir $(word 2, $^)) --no_divide $@ --t_rows 0 10 31

$(FIGS_FILTER)/with_divide.jpeg: $(FilterPlotscripts)/forecast_update.py $(FILTER_DATA)/ddays/dict.pkl
	mkdir -p $(@D)
	python $< $(dir $(word 2, $^)) --with_divide $@ --t_rows 70 74 78

# For ddays25.  Scale matches hmm figure with many states
$(FIGS_FILTER)/entropy_particle.pdf: $(FilterPlotscripts)/entropy_particle.py $(FILTER_DATA)/particle_1k/dict.pkl
	mkdir -p $(@D)
	python $< --ylim 0 5.9 --dir_template $(FILTER_DATA)/{} --save $@ particle_1k

# For filter.tex.  Has hat h on right
$(FIGS_FILTER)/entropy_filter.pdf: $(FilterPlotscripts)/entropy_particle.py $(FILTER_DATA)/particle_1k/dict.pkl
	mkdir -p $(@D)
	python $< --show_h_hat --dir_template $(FILTER_DATA)/{} --save $@ particle_1k

$(FIGS_FILTER)/clouds10XOK.jpeg: $(FilterPlotscripts)/plot_clouds.py $(FILTER_DATA)/s_augment10X/0.0003
>>>>>>> 20e93ca8
	mkdir -p $(@D)
	python $^ --start 2625 --save $@

<<<<<<< HEAD
$(FIGS_FILTER)/no_divide.pdf: $(FilterPlotscripts)/forecast_update.py $(FILTER_DATA)/ddays
=======
$(FIGS_FILTER)/clouds10Xbad.jpeg: $(FilterPlotscripts)/plot_clouds.py $(FILTER_DATA)/s_augment10X/0.0001
>>>>>>> 20e93ca8
	mkdir -p $(@D)
	python $^ --start 2625 --save $@

<<<<<<< HEAD
$(FIGS_FILTER)/with_divide.pdf: $(FilterPlotscripts)/forecast_update.py $(FILTER_DATA)/ddays
=======
$(FIGS_FILTER)/particles_a.pdf: $(FilterPlotscripts)/ddays_plot_a.py $(FILTER_DATA)/ddays/dict.pkl
>>>>>>> 20e93ca8
	mkdir -p $(@D)
	python $< $(dir $(word 2, $^)) $@

<<<<<<< HEAD
# For filter.tex.  Has hat h on right
$(FIGS_FILTER)/entropy_filter.pdf: $(FilterPlotscripts)/entropy_particle.py $(FILTER_DATA)/particle_1k
	mkdir -p $(@D)
	python $< --show_h_hat --dir_template $(FILTER_DATA)/{} --save $@ particle_1k

# For ddays25.  Scale matches hmm figure with many states
$(FIGS_FILTER)/entropy_particle.pdf: $(FilterPlotscripts)/entropy_particle.py $(FILTER_DATA)/particle_1k
	mkdir -p $(@D)
	python $< --ylim 0 5.9 --dir_template $(FILTER_DATA)/{} --save $@ particle_1k

$(FIGS_FILTER)/particles_a.pdf: $(FilterPlotscripts)/ddays_plot_a.py $(FILTER_DATA)/ddays
	mkdir -p $(@D)
	python $^ $@

$(FIGS_FILTER)/particles_b.pdf: $(FilterPlotscripts)/ddays_plot_b.py $(FILTER_DATA)/ddays
	mkdir -p $(@D)
	python $^ --start 72 $@
=======
$(FIGS_FILTER)/particles_b.pdf: $(FilterPlotscripts)/ddays_plot_b.py $(FILTER_DATA)/ddays/dict.pkl
	mkdir -p $(@D)
	python $< $(dir $(word 2, $^)) --start 72 $@
>>>>>>> 20e93ca8

# Local Variables:
# mode: makefile
# End:<|MERGE_RESOLUTION|>--- conflicted
+++ resolved
@@ -21,9 +21,6 @@
 	mkdir -p $(@D)
 	python $^ $@
 
-<<<<<<< HEAD
-$(FIGS_FILTER)/filter_b.pdf: $(FilterPlotscripts)/forecast_update.py $(FILTER_DATA)/ddays
-=======
 # Don't depend on the dir ddays because it's date may not be right for gnu-make
 $(FIGS_FILTER)/filter_b.pdf: $(FilterPlotscripts)/forecast_update.py $(FILTER_DATA)/ddays/dict.pkl
 	mkdir -p $(@D)
@@ -48,49 +45,20 @@
 	python $< --show_h_hat --dir_template $(FILTER_DATA)/{} --save $@ particle_1k
 
 $(FIGS_FILTER)/clouds10XOK.jpeg: $(FilterPlotscripts)/plot_clouds.py $(FILTER_DATA)/s_augment10X/0.0003
->>>>>>> 20e93ca8
 	mkdir -p $(@D)
 	python $^ --start 2625 --save $@
 
-<<<<<<< HEAD
-$(FIGS_FILTER)/no_divide.pdf: $(FilterPlotscripts)/forecast_update.py $(FILTER_DATA)/ddays
-=======
 $(FIGS_FILTER)/clouds10Xbad.jpeg: $(FilterPlotscripts)/plot_clouds.py $(FILTER_DATA)/s_augment10X/0.0001
->>>>>>> 20e93ca8
 	mkdir -p $(@D)
 	python $^ --start 2625 --save $@
 
-<<<<<<< HEAD
-$(FIGS_FILTER)/with_divide.pdf: $(FilterPlotscripts)/forecast_update.py $(FILTER_DATA)/ddays
-=======
 $(FIGS_FILTER)/particles_a.pdf: $(FilterPlotscripts)/ddays_plot_a.py $(FILTER_DATA)/ddays/dict.pkl
->>>>>>> 20e93ca8
 	mkdir -p $(@D)
 	python $< $(dir $(word 2, $^)) $@
 
-<<<<<<< HEAD
-# For filter.tex.  Has hat h on right
-$(FIGS_FILTER)/entropy_filter.pdf: $(FilterPlotscripts)/entropy_particle.py $(FILTER_DATA)/particle_1k
-	mkdir -p $(@D)
-	python $< --show_h_hat --dir_template $(FILTER_DATA)/{} --save $@ particle_1k
-
-# For ddays25.  Scale matches hmm figure with many states
-$(FIGS_FILTER)/entropy_particle.pdf: $(FilterPlotscripts)/entropy_particle.py $(FILTER_DATA)/particle_1k
-	mkdir -p $(@D)
-	python $< --ylim 0 5.9 --dir_template $(FILTER_DATA)/{} --save $@ particle_1k
-
-$(FIGS_FILTER)/particles_a.pdf: $(FilterPlotscripts)/ddays_plot_a.py $(FILTER_DATA)/ddays
-	mkdir -p $(@D)
-	python $^ $@
-
-$(FIGS_FILTER)/particles_b.pdf: $(FilterPlotscripts)/ddays_plot_b.py $(FILTER_DATA)/ddays
-	mkdir -p $(@D)
-	python $^ --start 72 $@
-=======
 $(FIGS_FILTER)/particles_b.pdf: $(FilterPlotscripts)/ddays_plot_b.py $(FILTER_DATA)/ddays/dict.pkl
 	mkdir -p $(@D)
 	python $< $(dir $(word 2, $^)) --start 72 $@
->>>>>>> 20e93ca8
 
 # Local Variables:
 # mode: makefile
